# This workflow will install Python dependencies, run tests and lint with a single version of Python
# For more information see: https://help.github.com/actions/language-and-framework-guides/using-python-with-github-actions

<<<<<<< HEAD
name: Test windows
=======
name: Test Windows
>>>>>>> 0f86b04e

on:
  push:
    branches:
      - master
      - dev
  pull_request:
    branches:
      - master
      - dev

jobs:
  build:

    runs-on: windows-latest

    steps:
    - uses: actions/checkout@v2
    - name: Set up Python 3.7
      uses: actions/setup-python@v1
      with:
        python-version: 3.7
        - name: Install dependencies
        run: |
          pip install loguru
    - name: Lint with pylint
      run: |
        pip install pylint
        # stop the build if there are Python syntax errors or undefined names
        pylint --errors-only notifypy/
    - name: Test with pytest
      run: |
        pip install pytest
        python -m pytest tests/
    - name: Test Black Formatting
      run: |
        pip install black
        python -m black --check notifypy/<|MERGE_RESOLUTION|>--- conflicted
+++ resolved
@@ -1,11 +1,7 @@
 # This workflow will install Python dependencies, run tests and lint with a single version of Python
 # For more information see: https://help.github.com/actions/language-and-framework-guides/using-python-with-github-actions
 
-<<<<<<< HEAD
-name: Test windows
-=======
 name: Test Windows
->>>>>>> 0f86b04e
 
 on:
   push:
