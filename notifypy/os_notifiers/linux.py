--- conflicted
+++ resolved
@@ -12,7 +12,6 @@
 
     NOTIFY = which('notify-send') # alternatively: from ctypes.util import find_library 
 
-<<<<<<< HEAD
     if NOTIFY:
         logger.info("libnotify found, using it for notifications")
     else: # check if dbus is available
@@ -22,11 +21,6 @@
             logger.info("Jeepney and Dbus is available. Using DBUS for notifications..")
         else:
             raise ImportError
-=======
-class LinuxNotifierLibNotify(BaseNotifier):
-    def __init__(self, **kwargs):
-        """Main Linux Notification Class
->>>>>>> f08323e7
 
     APLAY = which('aplay')
 
@@ -39,7 +33,7 @@
 
 
 class LinuxNotifierLibNotify(BaseNotifier):
-    def __init__(self):
+    def __init__(self, **kwargs):
         """Main Linux Notification Class
 
         This uses libnotify's tool of notfiy-send.
